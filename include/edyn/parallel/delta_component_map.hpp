--- conflicted
+++ resolved
@@ -1,13 +1,8 @@
 #ifndef EDYN_PARALLEL_DELTA_COMPONENT_MAP_HPP
 #define EDYN_PARALLEL_DELTA_COMPONENT_MAP_HPP
 
-<<<<<<< HEAD
-#include <vector>
-#include <utility>
-=======
 #include <utility>
 #include <unordered_map>
->>>>>>> 8471ba7c
 #include <entt/fwd.hpp>
 #include "edyn/util/entity_map.hpp"
 #include "edyn/util/entity_set.hpp"
@@ -33,10 +28,10 @@
 
 template<typename Component>
 struct updated_component_map: public component_map_base {
-    std::vector<std::pair<entt::entity, Component>> pairs;
+    std::unordered_map<entt::entity, Component> pairs;
 
     void insert(entt::entity entity, const Component &comp) {
-        pairs.emplace_back(entity, comp);
+        pairs.insert_or_assign(entity, comp);
     }
 
     void import(const registry_delta &delta, entt::registry &registry, entity_map &map) override {
@@ -68,10 +63,10 @@
 
 template<typename Component>
 struct created_component_map: public component_map_base {
-    std::vector<std::pair<entt::entity, Component>> pairs;
+    std::unordered_map<entt::entity, Component> pairs;
 
     void insert(entt::entity entity, const Component &comp) {
-        pairs.emplace_back(entity, comp);
+        pairs.insert_or_assign(entity, comp);
     }
 
     void import(const registry_delta &delta, entt::registry &registry, entity_map &map) override {
@@ -104,10 +99,10 @@
 
 template<typename Component>
 struct destroyed_component_map: public component_map_base {
-    std::vector<entt::entity> entities;
+    entity_set entities;
 
     void insert(entt::entity entity) {
-        entities.push_back(entity);
+        entities.insert(entity);
     }
 
     void import(const registry_delta &, entt::registry &registry, entity_map &map) override {

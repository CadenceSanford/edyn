
#ifndef EDYN_PARALLEL_ENTITY_COMPONENT_CONTAINER_HPP
#define EDYN_PARALLEL_ENTITY_COMPONENT_CONTAINER_HPP

#include <vector>
#include <utility>
#include <entt/entity/registry.hpp>
<<<<<<< HEAD
#include "edyn/comp/dirty.hpp"
#include "edyn/parallel/merge/merge_component.hpp"
#include "edyn/parallel/merge/merge_contact_manifold.hpp"
#include "edyn/parallel/merge/merge_constraint.hpp"
#include "edyn/parallel/merge/merge_tree_view.hpp"
#include "edyn/parallel/merge/merge_collision_exclusion.hpp"
=======
#include "edyn/util/entity_map.hpp"
#include "edyn/parallel/import_child_entity.hpp"
>>>>>>> 29b2bdd5

namespace edyn {

struct entity_component_container_base {
    virtual ~entity_component_container_base() {}
    virtual void import(entt::registry &, entity_map &, bool mark_dirty = false) const = 0;
    virtual void reserve(size_t size) = 0;
    virtual bool empty() const = 0;
    virtual void clear() = 0;
};

// Only enable the updated component container for non-empty components since
// it doesn't make sense to update empty components because they have no data.
template<typename Component, std::enable_if_t<!std::is_empty_v<Component>, bool> = true>
struct updated_entity_component_container : public entity_component_container_base {
    std::vector<std::pair<entt::entity, Component>> pairs;

    void insert(entt::entity entity, const Component &comp) {
        pairs.emplace_back(entity, comp);
    }

<<<<<<< HEAD
    void import(entt::registry &registry, entity_map &emap, bool mark_dirty) const override {
        for (auto &pair : pairs) {
            auto remote_entity = pair.first;

            if (!emap.has_rem(remote_entity)) {
                continue;
            }

            auto local_entity = emap.remloc(remote_entity);
            auto comp = pair.second;

            merge(comp, emap);
            registry.replace<Component>(local_entity, comp);

            if (mark_dirty) {
                registry.get_or_emplace<dirty>(local_entity).template updated<Component>();
            }
=======
    void import(entt::registry &registry, entity_map &emap) override {
        for (auto &pair : pairs) {
            auto remote_entity = pair.first;
            if (!emap.has_rem(remote_entity)) continue;
            auto local_entity = emap.remloc(remote_entity);

            internal::import_child_entity(registry, emap, pair.second);
            registry.replace<Component>(local_entity, pair.second);
>>>>>>> 29b2bdd5
        }
    }

    void reserve(size_t size) override {
        pairs.reserve(size);
    }

    bool empty() const override {
        return pairs.empty();
    }

    void clear() override {
        pairs.clear();
    }
};

template<typename Component>
struct created_entity_component_container : public entity_component_container_base {
    std::vector<std::pair<entt::entity, Component>> pairs;

    void insert(entt::entity entity, const Component &comp) {
        pairs.emplace_back(entity, comp);
    }

<<<<<<< HEAD
    void import(entt::registry &registry, entity_map &emap, bool mark_dirty) const override {
        for (auto &pair : pairs) {
            auto remote_entity = pair.first;

            if (!emap.has_rem(remote_entity)) {
=======
    void import(entt::registry &registry, entity_map &emap) override {
        size_t index = 0;

        while (index < pairs.size()) {
            auto &pair = pairs[index];
            auto remote_entity = pair.first;

            if (!emap.has_rem(remote_entity)) {
                ++index;
>>>>>>> 29b2bdd5
                continue;
            }

            auto local_entity = emap.remloc(remote_entity);

            if (registry.any_of<Component>(local_entity)) {
                continue;
            }

            if constexpr(std::is_empty_v<Component>) {
                registry.emplace<Component>(local_entity);
            } else {
<<<<<<< HEAD
                auto comp = pair.second;
                merge(comp, emap);
                registry.emplace<Component>(local_entity, comp);
=======
                internal::import_child_entity(registry, emap, pair.second);
                registry.emplace<Component>(local_entity, pair.second);
>>>>>>> 29b2bdd5
            }

            if (mark_dirty) {
                registry.get_or_emplace<dirty>(local_entity).template created<Component>();
            }
        }
    }

    void reserve(size_t size) override {
        pairs.reserve(size);
    }

    bool empty() const override {
        return pairs.empty();
    }

    void clear() override {
        pairs.clear();
    }
};

template<typename Component>
struct destroyed_entity_component_container : public entity_component_container_base {
    std::vector<entt::entity> entities;

    void import(entt::registry &registry, entity_map &map, bool mark_dirty) const override {
        for (auto remote_entity : entities) {
            if (!map.has_rem(remote_entity)) continue;
            auto local_entity = map.remloc(remote_entity);
            registry.remove<Component>(local_entity);

            if (mark_dirty) {
                registry.get_or_emplace<dirty>(local_entity).template destroyed<Component>();
            }
        }
    }

    void reserve(size_t size) override {
        entities.reserve(size);
    }

    bool empty() const override {
        return entities.empty();
    }

    void clear() override {
        entities.clear();
    }
};

}

#endif // EDYN_PARALLEL_ENTITY_COMPONENT_CONTAINER_HPP<|MERGE_RESOLUTION|>--- conflicted
+++ resolved
@@ -5,17 +5,9 @@
 #include <vector>
 #include <utility>
 #include <entt/entity/registry.hpp>
-<<<<<<< HEAD
 #include "edyn/comp/dirty.hpp"
-#include "edyn/parallel/merge/merge_component.hpp"
-#include "edyn/parallel/merge/merge_contact_manifold.hpp"
-#include "edyn/parallel/merge/merge_constraint.hpp"
-#include "edyn/parallel/merge/merge_tree_view.hpp"
-#include "edyn/parallel/merge/merge_collision_exclusion.hpp"
-=======
 #include "edyn/util/entity_map.hpp"
 #include "edyn/parallel/import_child_entity.hpp"
->>>>>>> 29b2bdd5
 
 namespace edyn {
 
@@ -37,34 +29,19 @@
         pairs.emplace_back(entity, comp);
     }
 
-<<<<<<< HEAD
     void import(entt::registry &registry, entity_map &emap, bool mark_dirty) const override {
         for (auto &pair : pairs) {
             auto remote_entity = pair.first;
+            if (!emap.has_rem(remote_entity)) continue;
+            auto local_entity = emap.remloc(remote_entity);
 
-            if (!emap.has_rem(remote_entity)) {
-                continue;
-            }
-
-            auto local_entity = emap.remloc(remote_entity);
             auto comp = pair.second;
-
-            merge(comp, emap);
+            internal::import_child_entity(registry, emap, comp);
             registry.replace<Component>(local_entity, comp);
 
             if (mark_dirty) {
                 registry.get_or_emplace<dirty>(local_entity).template updated<Component>();
             }
-=======
-    void import(entt::registry &registry, entity_map &emap) override {
-        for (auto &pair : pairs) {
-            auto remote_entity = pair.first;
-            if (!emap.has_rem(remote_entity)) continue;
-            auto local_entity = emap.remloc(remote_entity);
-
-            internal::import_child_entity(registry, emap, pair.second);
-            registry.replace<Component>(local_entity, pair.second);
->>>>>>> 29b2bdd5
         }
     }
 
@@ -89,23 +66,11 @@
         pairs.emplace_back(entity, comp);
     }
 
-<<<<<<< HEAD
     void import(entt::registry &registry, entity_map &emap, bool mark_dirty) const override {
         for (auto &pair : pairs) {
             auto remote_entity = pair.first;
 
             if (!emap.has_rem(remote_entity)) {
-=======
-    void import(entt::registry &registry, entity_map &emap) override {
-        size_t index = 0;
-
-        while (index < pairs.size()) {
-            auto &pair = pairs[index];
-            auto remote_entity = pair.first;
-
-            if (!emap.has_rem(remote_entity)) {
-                ++index;
->>>>>>> 29b2bdd5
                 continue;
             }
 
@@ -118,14 +83,9 @@
             if constexpr(std::is_empty_v<Component>) {
                 registry.emplace<Component>(local_entity);
             } else {
-<<<<<<< HEAD
                 auto comp = pair.second;
-                merge(comp, emap);
+                internal::import_child_entity(registry, emap, comp);
                 registry.emplace<Component>(local_entity, comp);
-=======
-                internal::import_child_entity(registry, emap, pair.second);
-                registry.emplace<Component>(local_entity, pair.second);
->>>>>>> 29b2bdd5
             }
 
             if (mark_dirty) {

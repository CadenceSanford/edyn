#ifndef EDYN_PARALLEL_ISLAND_WORKER_HPP
#define EDYN_PARALLEL_ISLAND_WORKER_HPP

#include <mutex>
#include <memory>
#include <atomic>
#include <optional>
#include <entt/entity/fwd.hpp>
#include <condition_variable>
#include "edyn/parallel/job.hpp"
#include "edyn/dynamics/solver.hpp"
#include "edyn/parallel/message.hpp"
#include "edyn/parallel/message_queue.hpp"
#include "edyn/parallel/entity_graph.hpp"
#include "edyn/util/entity_map.hpp"

namespace edyn {

struct settings;
<<<<<<< HEAD
class island_delta;
class island_delta_builder;
struct extrapolation_result;

namespace packet {
    struct transient_snapshot;
}
=======
class registry_operation_builder;
>>>>>>> 1f71fb44

void island_worker_func(job::data_type &);

/**
 * Simulates one island in a worker thread independently.
 */
class island_worker final {

    enum class state {
        init,
        step,
        begin_step,
        solve,
        broadphase,
        broadphase_async,
        narrowphase,
        narrowphase_async,
        finish_step
    };

    void init();
    void process_messages();
    bool should_step();
    void begin_step();
    bool run_broadphase();
    void finish_broadphase();
    bool run_narrowphase();
    void finish_narrowphase();
    void run_solver();
    void finish_step();
    void reschedule_now();
    void maybe_reschedule();
    void reschedule_later();
    void do_terminate();
    void init_new_shapes();
    void insert_remote_node(entt::entity remote_entity);
    void maybe_go_to_sleep();
    bool could_go_to_sleep();
    void go_to_sleep();
    bool should_split();
    void sync();
    void sync_dirty();
    void update();

public:
    island_worker(entt::entity island_entity, const settings &settings,
                  const material_mix_table &material_table,
                  message_queue_in_out message_queue);

    ~island_worker();

    entt::entity island_entity() const {
        return m_island_entity;
    }

    void reschedule();

    void on_construct_graph_node(entt::registry &, entt::entity);
    void on_destroy_graph_node(entt::registry &, entt::entity);
    void on_destroy_graph_edge(entt::registry &, entt::entity);
    void on_construct_polyhedron_shape(entt::registry &, entt::entity);
    void on_construct_compound_shape(entt::registry &, entt::entity);
    void on_destroy_rotated_mesh_list(entt::registry &, entt::entity);

    void on_island_reg_ops(const msg::island_reg_ops &msg);
    void on_set_paused(const msg::set_paused &msg);
    void on_step_simulation(const msg::step_simulation &msg);
    void on_set_settings(const msg::set_settings &msg);
    void on_set_material_table(const msg::set_material_table &msg);
    void on_wake_up_island(const msg::wake_up_island &);
    void on_set_com(const msg::set_com &);
    void on_apply_network_pools(const msg::apply_network_pools &);
    void on_extrapolation_result(const extrapolation_result &);

    void import_contact_manifolds(const std::vector<contact_manifold> &manifolds);

    entity_graph::connected_components_t split();

    bool is_terminated() const;
    bool is_terminating() const;
    void terminate();
    void join();

    friend void island_worker_func(job::data_type &);

private:
    entt::registry m_registry;
    entt::entity m_island_entity;
    entity_map m_entity_map;
    solver m_solver;
    message_queue_in_out m_message_queue;

    double m_step_start_time;
    std::optional<double> m_sleep_timestamp;

    state m_state;
    std::atomic<bool> m_splitting;

    std::unique_ptr<registry_operation_builder> m_op_builder;
    bool m_importing;
    bool m_destroying_node;
    bool m_topology_changed;
    bool m_pending_split_calculation;
    double m_calculate_split_delay;
    double m_calculate_split_timestamp;

    std::vector<entt::entity> m_new_polyhedron_shapes;
    std::vector<entt::entity> m_new_compound_shapes;

    std::atomic<int> m_reschedule_counter {0};

    std::atomic<bool> m_terminating {false};
    std::atomic<bool> m_terminated {false};
    std::mutex m_terminate_mutex;
    std::condition_variable m_terminate_cv;

    job m_this_job;
};

}

#endif // EDYN_PARALLEL_ISLAND_WORKER_HPP<|MERGE_RESOLUTION|>--- conflicted
+++ resolved
@@ -17,17 +17,12 @@
 namespace edyn {
 
 struct settings;
-<<<<<<< HEAD
-class island_delta;
-class island_delta_builder;
 struct extrapolation_result;
+class registry_operation_builder;
 
 namespace packet {
     struct transient_snapshot;
 }
-=======
-class registry_operation_builder;
->>>>>>> 1f71fb44
 
 void island_worker_func(job::data_type &);
 

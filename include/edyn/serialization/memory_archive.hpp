#ifndef EDYN_SERIALIZATION_MEMORY_ARCHIVE_HPP
#define EDYN_SERIALIZATION_MEMORY_ARCHIVE_HPP

#include <cstdint>
#include <type_traits>
#include <vector>
#include <array>
#include <map>
#include "edyn/util/tuple.hpp"

namespace edyn {

class memory_input_archive {
public:
    using data_type = uint8_t;
    using buffer_type = const data_type*;
    using is_input = std::true_type;
    using is_output = std::false_type;

    memory_input_archive(buffer_type buffer, size_t size)
        : m_buffer(buffer)
        , m_size(size)
        , m_position(0)
    {}

    template<typename T>
    void operator()(T& t) {
        if constexpr(has_type<T, archive_fundamental_types>::value) {
            read_bytes(t);
        } else {
            serialize(*this, t);
        }
    }

<<<<<<< HEAD
    void operator()(bool &t) {
        read_bytes(t);
    }

    void operator()(char &t) {
        read_bytes(t);
    }

    void operator()(unsigned char &t) {
        read_bytes(t);
    }

    void operator()(short &t) {
        read_bytes(t);
    }

    void operator()(unsigned short &t) {
        read_bytes(t);
    }

    void operator()(int &t) {
        read_bytes(t);
    }

    void operator()(unsigned int &t) {
        read_bytes(t);
    }

    void operator()(long &t) {
        read_bytes(t);
    }

    void operator()(unsigned long &t) {
        read_bytes(t);
    }

    void operator()(long long &t) {
        read_bytes(t);
    }

    void operator()(unsigned long long &t) {
        read_bytes(t);
    }

    void operator()(float &t) {
        read_bytes(t);
    }

    void operator()(double &t) {
        read_bytes(t);
=======
    template<typename... Ts>
    void operator()(Ts&... t) {
        (operator()(t), ...);
>>>>>>> 0f41aa80
    }

protected:
    template<typename T>
    void read_bytes(T &t) {
        EDYN_ASSERT(m_position + sizeof(T) < m_size);
        auto* buff = reinterpret_cast<const T*>(m_buffer + m_position);
        t = *buff;
        m_position += sizeof(T);
    }

<<<<<<< HEAD
protected:
    buffer_type m_buffer;
    const size_t m_size;
=======
    buffer_type *m_buffer;
>>>>>>> 0f41aa80
    size_t m_position;
};

class memory_output_archive {
public:
    using data_type = uint8_t;
    using buffer_type = std::vector<data_type>;
    using is_input = std::false_type;
    using is_output = std::true_type;

    memory_output_archive(buffer_type& buffer) 
        : m_buffer(&buffer) 
    {}

    template<typename T>
    void operator()(T& t) {
        if constexpr(has_type<T, archive_fundamental_types>::value) {
            write_bytes(t);
        } else {
            serialize(*this, t);
        }
    }
<<<<<<< HEAD

    void operator()(bool &t) {
        write_bytes(t);
    }

    void operator()(char &t) {
        write_bytes(t);
    }

    void operator()(unsigned char &t) {
        write_bytes(t);
    }

    void operator()(short &t) {
        write_bytes(t);
    }

    void operator()(unsigned short &t) {
        write_bytes(t);
    }

    void operator()(int &t) {
        write_bytes(t);
    }

    void operator()(unsigned int &t) {
        write_bytes(t);
    }

    void operator()(long &t) {
        write_bytes(t);
    }

    void operator()(unsigned long &t) {
        write_bytes(t);
    }

    void operator()(long long &t) {
        write_bytes(t);
    }

    void operator()(unsigned long long &t) {
        write_bytes(t);
    }

    void operator()(float &t) {
        write_bytes(t);
    }

    void operator()(double &t) {
        write_bytes(t);
=======

    template<typename... Ts>
    void operator()(Ts&... t) {
        (operator()(t), ...);
>>>>>>> 0f41aa80
    }

protected:
    template<typename T>
    void write_bytes(T &t) { 
        auto idx = m_buffer->size();
        m_buffer->resize(idx + sizeof(T));
        auto *dest = reinterpret_cast<T*>(&(*m_buffer)[idx]);
        *dest = t;
    }

    buffer_type *m_buffer;
};

class fixed_memory_output_archive {
public:
    using data_type = uint8_t;
    using buffer_type = data_type*;
    using is_input = std::false_type;
    using is_output = std::true_type;

    fixed_memory_output_archive(buffer_type buffer, size_t size) 
        : m_buffer(buffer)
        , m_size(size)
        , m_position(0)
    {}

    template<typename... Ts>
    void operator()(Ts&&... t) {
        if constexpr(sizeof...(Ts) == 1) {
            (serialize(*this, const_cast<std::add_lvalue_reference_t<std::remove_const_t<std::remove_reference_t<Ts>>>>(t)), ...);
        } else {
            (operator()(t), ...);
        }
    }

    void operator()(bool &t) {
        write_bytes(t);
    }

    void operator()(char &t) {
        write_bytes(t);
    }

    void operator()(unsigned char &t) {
        write_bytes(t);
    }

    void operator()(short &t) {
        write_bytes(t);
    }

    void operator()(unsigned short &t) {
        write_bytes(t);
    }

    void operator()(int &t) {
        write_bytes(t);
    }

    void operator()(unsigned int &t) {
        write_bytes(t);
    }

    void operator()(long &t) {
        write_bytes(t);
    }

    void operator()(unsigned long &t) {
        write_bytes(t);
    }

    void operator()(long long &t) {
        write_bytes(t);
    }

    void operator()(unsigned long long &t) {
        write_bytes(t);
    }

    void operator()(float &t) {
        write_bytes(t);
    }

    void operator()(double &t) {
        write_bytes(t);
    }

    template<typename T>
    void write_bytes(T &t) { 
        EDYN_ASSERT(m_position + sizeof(T) < m_size);
        auto *dest = reinterpret_cast<T*>(m_buffer + m_position);
        *dest = t;
        m_position += sizeof(T);
    }

protected:
    buffer_type m_buffer;
    size_t m_size;
    size_t m_position;
};

}

#endif // EDYN_SERIALIZATION_MEMORY_ARCHIVE_HPP<|MERGE_RESOLUTION|>--- conflicted
+++ resolved
@@ -7,6 +7,7 @@
 #include <array>
 #include <map>
 #include "edyn/util/tuple.hpp"
+#include "edyn/serialization/s11n_util.hpp"
 
 namespace edyn {
 
@@ -32,62 +33,9 @@
         }
     }
 
-<<<<<<< HEAD
-    void operator()(bool &t) {
-        read_bytes(t);
-    }
-
-    void operator()(char &t) {
-        read_bytes(t);
-    }
-
-    void operator()(unsigned char &t) {
-        read_bytes(t);
-    }
-
-    void operator()(short &t) {
-        read_bytes(t);
-    }
-
-    void operator()(unsigned short &t) {
-        read_bytes(t);
-    }
-
-    void operator()(int &t) {
-        read_bytes(t);
-    }
-
-    void operator()(unsigned int &t) {
-        read_bytes(t);
-    }
-
-    void operator()(long &t) {
-        read_bytes(t);
-    }
-
-    void operator()(unsigned long &t) {
-        read_bytes(t);
-    }
-
-    void operator()(long long &t) {
-        read_bytes(t);
-    }
-
-    void operator()(unsigned long long &t) {
-        read_bytes(t);
-    }
-
-    void operator()(float &t) {
-        read_bytes(t);
-    }
-
-    void operator()(double &t) {
-        read_bytes(t);
-=======
     template<typename... Ts>
     void operator()(Ts&... t) {
         (operator()(t), ...);
->>>>>>> 0f41aa80
     }
 
 protected:
@@ -99,13 +47,9 @@
         m_position += sizeof(T);
     }
 
-<<<<<<< HEAD
 protected:
     buffer_type m_buffer;
     const size_t m_size;
-=======
-    buffer_type *m_buffer;
->>>>>>> 0f41aa80
     size_t m_position;
 };
 
@@ -128,64 +72,10 @@
             serialize(*this, t);
         }
     }
-<<<<<<< HEAD
-
-    void operator()(bool &t) {
-        write_bytes(t);
-    }
-
-    void operator()(char &t) {
-        write_bytes(t);
-    }
-
-    void operator()(unsigned char &t) {
-        write_bytes(t);
-    }
-
-    void operator()(short &t) {
-        write_bytes(t);
-    }
-
-    void operator()(unsigned short &t) {
-        write_bytes(t);
-    }
-
-    void operator()(int &t) {
-        write_bytes(t);
-    }
-
-    void operator()(unsigned int &t) {
-        write_bytes(t);
-    }
-
-    void operator()(long &t) {
-        write_bytes(t);
-    }
-
-    void operator()(unsigned long &t) {
-        write_bytes(t);
-    }
-
-    void operator()(long long &t) {
-        write_bytes(t);
-    }
-
-    void operator()(unsigned long long &t) {
-        write_bytes(t);
-    }
-
-    void operator()(float &t) {
-        write_bytes(t);
-    }
-
-    void operator()(double &t) {
-        write_bytes(t);
-=======
 
     template<typename... Ts>
     void operator()(Ts&... t) {
         (operator()(t), ...);
->>>>>>> 0f41aa80
     }
 
 protected:
@@ -213,67 +103,21 @@
         , m_position(0)
     {}
 
-    template<typename... Ts>
-    void operator()(Ts&&... t) {
-        if constexpr(sizeof...(Ts) == 1) {
-            (serialize(*this, const_cast<std::add_lvalue_reference_t<std::remove_const_t<std::remove_reference_t<Ts>>>>(t)), ...);
+    template<typename T>
+    void operator()(T& t) {
+        if constexpr(has_type<T, archive_fundamental_types>::value) {
+            write_bytes(t);
         } else {
-            (operator()(t), ...);
+            serialize(*this, t);
         }
     }
 
-    void operator()(bool &t) {
-        write_bytes(t);
+    template<typename... Ts>
+    void operator()(Ts&... t) {
+        (operator()(t), ...);
     }
 
-    void operator()(char &t) {
-        write_bytes(t);
-    }
-
-    void operator()(unsigned char &t) {
-        write_bytes(t);
-    }
-
-    void operator()(short &t) {
-        write_bytes(t);
-    }
-
-    void operator()(unsigned short &t) {
-        write_bytes(t);
-    }
-
-    void operator()(int &t) {
-        write_bytes(t);
-    }
-
-    void operator()(unsigned int &t) {
-        write_bytes(t);
-    }
-
-    void operator()(long &t) {
-        write_bytes(t);
-    }
-
-    void operator()(unsigned long &t) {
-        write_bytes(t);
-    }
-
-    void operator()(long long &t) {
-        write_bytes(t);
-    }
-
-    void operator()(unsigned long long &t) {
-        write_bytes(t);
-    }
-
-    void operator()(float &t) {
-        write_bytes(t);
-    }
-
-    void operator()(double &t) {
-        write_bytes(t);
-    }
-
+protected:
     template<typename T>
     void write_bytes(T &t) { 
         EDYN_ASSERT(m_position + sizeof(T) < m_size);
@@ -282,7 +126,6 @@
         m_position += sizeof(T);
     }
 
-protected:
     buffer_type m_buffer;
     size_t m_size;
     size_t m_position;

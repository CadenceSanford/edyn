--- conflicted
+++ resolved
@@ -135,114 +135,6 @@
 }
 
 /**
-<<<<<<< HEAD
- * @brief Registers external components to be shared with the asynchronous
- * simulation worker.
- * @tparam Components External component types.
- * @tparam Actions All action types. Note that **actions are not components**.
- * Instead, they're stored in `edyn::action_list<Action>` which is an actual
- * component that is assigned to an entity and contains a list of actions.
- * @param registry Data source.
- * @param actions Optional tuple of actions.
- */
-template<typename... Components, typename... Actions>
-void register_external_components(entt::registry &registry, std::tuple<Actions...> actions = {}) {
-    auto &settings = registry.ctx().at<edyn::settings>();
-
-    settings.make_reg_op_builder = [](entt::registry &registry) {
-        auto external = std::tuple<Components...>{};
-        auto action_lists = std::tuple<action_list<Actions>...>{};
-        auto all_components = std::tuple_cat(shared_components_t{}, external, action_lists);
-        return std::unique_ptr<registry_operation_builder>(
-            new registry_operation_builder_impl(registry, all_components));
-    };
-
-    auto external = std::tuple<Components...>{};
-    auto action_lists = std::tuple<action_list<Actions>...>{};
-    auto all_components = std::tuple_cat(shared_components_t{}, external, action_lists);
-    settings.index_source.reset(new component_index_source_impl(all_components));
-
-    if constexpr(sizeof...(Actions) > 0) {
-        settings.clear_actions_func = [](entt::registry &registry) {
-            (registry.clear<action_list<Actions>>(), ...);
-        };
-    }
-
-    if (auto *stepper = registry.ctx().find<stepper_async>()) {
-        stepper->settings_changed();
-    }
-}
-
-template<typename... Component, typename... Actions>
-void register_external_components(entt::registry &registry,
-                                  [[maybe_unused]] std::tuple<Component...>,
-                                  std::tuple<Actions...> actions = {}) {
-    register_external_components<Component...>(registry, actions);
-}
-
-/**
- * @brief Removes registered external components and resets to defaults.
- */
-void remove_external_components(entt::registry &registry);
-
-/**
- * @brief Assigns a function to be called once after a new island worker is
- * created and initialized in a worker thread.
- * @param registry Data source.
- * @param func The function.
- */
-void set_external_system_init(entt::registry &registry, external_system_func_t func);
-
-/**
- * @brief Assigns a function to be called before each simulation step in each
- * island worker in a worker thread.
- * @param registry Data source.
- * @param func The function.
- */
-void set_external_system_pre_step(entt::registry &registry, external_system_func_t func);
-
-/**
- * @brief Assigns a function to be called after each simulation step in each
- * island worker in a worker thread.
- * @param registry Data source.
- * @param func The function.
- */
-void set_external_system_post_step(entt::registry &registry, external_system_func_t func);
-
-/**
- * @brief Set all external system functions in one call. See individual setters
- * for details.
- * @param registry Data source.
- * @param init_func Initialization function called on island worker start up.
- * @param pre_step_func Called before each step.
- * @param post_step_func Called after each step.
- */
-void set_external_system_functions(entt::registry &registry,
-                                   external_system_func_t init_func,
-                                   external_system_func_t pre_step_func,
-                                   external_system_func_t post_step_func);
-
-/**
- * @brief Remove all external system functions.
- * @param registry Data source.
- */
-void remove_external_systems(entt::registry &registry);
-
-/**
- * @brief Assigns an `external_tag` to this entity and inserts it as a node
- * into the entity graph.
- * This makes it possible to tie this entity and its components to another
- * node such as a rigid body, which means that it will be moved into the
- * island where the rigid body resides.
- * @param registry Data source.
- * @param entity The entity to be tagged.
- * @param procedural If true, the entity will reside exclusively in one island.
- */
-void tag_external_entity(entt::registry &registry, entt::entity entity, bool procedural = true);
-
-/**
-=======
->>>>>>> 3059f939
  * @brief Overrides the default collision filtering function, which checks
  * collision groups and masks. Remember to return false if both entities
  * are the same.

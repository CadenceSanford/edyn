#include "edyn/sys/update_aabbs.hpp"
#include "edyn/comp/center_of_mass.hpp"
#include "edyn/comp/orientation.hpp"
#include "edyn/comp/position.hpp"
#include "edyn/comp/aabb.hpp"
#include "edyn/comp/tag.hpp"
#include "edyn/shapes/shapes.hpp"
#include "edyn/util/aabb_util.hpp"
#include <entt/entity/registry.hpp>

namespace edyn {

template<typename ShapeType>
AABB updated_aabb(const ShapeType &shape, const vector3 &pos, const quaternion &orn) {
    return shape_aabb(shape, pos, orn);
}

template<>
AABB updated_aabb(const polyhedron_shape &polyhedron,
                  const vector3 &pos, const quaternion &orn) {
    // `shape_aabb(const polyhedron_shape &, ...)` rotates each vertex of a
    // polyhedron to calculate the AABB. Specialize `updated_aabb` for
    // polyhedrons to use the rotated mesh.
    auto aabb = point_cloud_aabb(polyhedron.rotated->vertices);
    aabb.min += pos;
    aabb.max += pos;
    return aabb;
}

<<<<<<< HEAD
void update_aabb(entt::registry &registry, entt::entity entity) {
    visit_shape(registry, entity, [&] (auto &&shape) {
        auto view = registry.view<position, orientation, AABB>();
        auto [pos, orn, aabb] = view.get<position, orientation, AABB>(entity);

        auto com_view = registry.view<center_of_mass>();
        auto origin = static_cast<vector3>(pos);

        if (com_view.contains(entity)) {
            auto &com = com_view.get(entity);
            origin = to_world_space(-com, pos, orn);
        }

        aabb = updated_aabb(shape, origin, orn);
=======
template<typename ShapeType, typename TransformView, typename CoMView>
void update_aabb(entt::entity entity, ShapeType &shape, TransformView &tr_view, CoMView &com_view) {
    auto [pos, orn, aabb] = tr_view.template get<position, orientation, AABB>(entity);
    auto origin = static_cast<vector3>(pos);

    if (com_view.contains(entity)) {
        auto &com = com_view.get(entity);
        origin = to_world_space(-com, pos, orn);
    }

    aabb = updated_aabb(shape, origin, orn);
}

void update_aabb(entt::registry &registry, entt::entity entity) {
    auto tr_view = registry.view<position, orientation, AABB>();
    auto com_view = registry.view<center_of_mass>();

    visit_shape(registry, entity, [&] (auto &&shape) {
        update_aabb(entity, shape, tr_view, com_view);
>>>>>>> 677d206a
    });
}

template<typename ShapeType>
void update_aabbs(entt::registry &registry) {
    auto com_view = registry.view<center_of_mass>();
    auto tr_view = registry.view<position, orientation, ShapeType, AABB>();

    for (auto entity : tr_view) {
        auto &shape = tr_view.template get<ShapeType>(entity);
        update_aabb(entity, shape, tr_view, com_view);
    }
}

template<typename... Ts>
void update_aabbs(entt::registry &registry, std::tuple<Ts...>) {
    (update_aabbs<Ts>(registry), ...);
}

void update_aabbs(entt::registry &registry) {
    // Update AABBs for all shapes that can be transformed.
    update_aabbs(registry, dynamic_shapes_tuple);
}

}<|MERGE_RESOLUTION|>--- conflicted
+++ resolved
@@ -27,22 +27,6 @@
     return aabb;
 }
 
-<<<<<<< HEAD
-void update_aabb(entt::registry &registry, entt::entity entity) {
-    visit_shape(registry, entity, [&] (auto &&shape) {
-        auto view = registry.view<position, orientation, AABB>();
-        auto [pos, orn, aabb] = view.get<position, orientation, AABB>(entity);
-
-        auto com_view = registry.view<center_of_mass>();
-        auto origin = static_cast<vector3>(pos);
-
-        if (com_view.contains(entity)) {
-            auto &com = com_view.get(entity);
-            origin = to_world_space(-com, pos, orn);
-        }
-
-        aabb = updated_aabb(shape, origin, orn);
-=======
 template<typename ShapeType, typename TransformView, typename CoMView>
 void update_aabb(entt::entity entity, ShapeType &shape, TransformView &tr_view, CoMView &com_view) {
     auto [pos, orn, aabb] = tr_view.template get<position, orientation, AABB>(entity);
@@ -62,7 +46,6 @@
 
     visit_shape(registry, entity, [&] (auto &&shape) {
         update_aabb(entity, shape, tr_view, com_view);
->>>>>>> 677d206a
     });
 }
 

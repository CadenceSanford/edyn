--- conflicted
+++ resolved
@@ -259,10 +259,6 @@
             // Visit neighbor if it contains an edge that is not in an island yet.
             graph.visit_edges(node_index, [&] (auto edge_index) {
                 auto edge_entity = graph.edge_entity(edge_index);
-<<<<<<< HEAD
-
-=======
->>>>>>> 1f71fb44
                 if (resident_view.get<island_resident>(edge_entity).island_entity == entt::null) {
                     continue_visiting = true;
                 }
@@ -616,14 +612,7 @@
         island.nodes.emplace(local_entity);
     };
 
-<<<<<<< HEAD
-    delta.created_for_each<rigidbody_tag, external_tag>(insert_node);
-=======
-    msg.ops.emplace_for_each<dynamic_tag>(insert_node);
-    msg.ops.emplace_for_each<static_tag>(insert_node);
-    msg.ops.emplace_for_each<kinematic_tag>(insert_node);
-    msg.ops.emplace_for_each<external_tag>(insert_node);
->>>>>>> 1f71fb44
+    msg.ops.emplace_for_each<rigidbody_tag, external_tag>(insert_node);
 
     // Insert edges in the graph for constraints.
     msg.ops.emplace_for_each(constraints_tuple, [&] (entt::entity remote_entity, const auto &con) {
@@ -633,13 +622,8 @@
 
         if (m_registry->any_of<graph_edge>(local_entity)) return;
 
-<<<<<<< HEAD
-        auto &node0 = node_view.get<graph_node>(source_ctx->m_entity_map.remloc(con.body[0]));
-        auto &node1 = node_view.get<graph_node>(source_ctx->m_entity_map.remloc(con.body[1]));
-=======
         auto &node0 = node_view.get<graph_node>(source_ctx->m_entity_map.at(con.body[0]));
         auto &node1 = node_view.get<graph_node>(source_ctx->m_entity_map.at(con.body[1]));
->>>>>>> 1f71fb44
         auto edge_index = graph.insert_edge(local_entity, node0.node_index, node1.node_index);
         m_registry->emplace<graph_edge>(local_entity, edge_index);
         m_registry->emplace<island_resident>(local_entity, source_island_entity);
@@ -649,19 +633,9 @@
     m_importing = false;
 
     // Generate contact events.
-<<<<<<< HEAD
-    delta.updated_for_each<contact_manifold_events>([&] (entt::entity remote_entity,
-                                                         const contact_manifold_events &events) {
-        if (!source_ctx->m_entity_map.has_rem(remote_entity)) {
-            return;
-        }
-
-        auto manifold_entity = source_ctx->m_entity_map.remloc(remote_entity);
-=======
     msg.ops.replace_for_each<contact_manifold_events>([&] (entt::entity remote_entity,
                                                            const contact_manifold_events &events) {
         auto manifold_entity = source_ctx->m_entity_map.at(remote_entity);
->>>>>>> 1f71fb44
 
         if (events.contact_started) {
             m_contact_started_signal.publish(manifold_entity);

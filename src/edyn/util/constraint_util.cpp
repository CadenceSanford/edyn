--- conflicted
+++ resolved
@@ -29,21 +29,6 @@
             return false;
         }
 
-<<<<<<< HEAD
-        // If the constraint is not a graph edge (e.g. when it's a `contact_constraint`
-        // in a contact manifold), it means it is handled as a child of another entity
-        // that is a graph edge and thus creating an edge for this would be redundant.
-        if (is_graph_edge) {
-            auto node_index0 = registry.get<graph_node>(body0).node_index;
-            auto node_index1 = registry.get<graph_node>(body1).node_index;
-            auto edge_index = registry.ctx<entity_graph>().insert_edge(entity, node_index0, node_index1);
-            registry.emplace<procedural_tag>(entity);
-            registry.emplace<graph_edge>(entity, edge_index);
-
-            auto &con_dirty = registry.get_or_emplace<dirty>(entity);
-            con_dirty.created<procedural_tag>();
-        }
-=======
         auto node_index0 = registry.get<graph_node>(body0).node_index;
         auto node_index1 = registry.get<graph_node>(body1).node_index;
         auto edge_index = registry.ctx<entity_graph>().insert_edge(entity, node_index0, node_index1);
@@ -52,7 +37,6 @@
 
         auto &con_dirty = registry.get_or_emplace<dirty>(entity);
         con_dirty.created<procedural_tag>();
->>>>>>> 5f1168a6
 
         return true;
     }
